--- conflicted
+++ resolved
@@ -1,41 +1,3 @@
-<<<<<<< HEAD
 [workspace]
 members = ["genetic-rs", "genetic-rs-common", "genetic-rs-macros"]
-resolver = "2"
-=======
-[package]
-name = "genetic-rs"
-description = "A small crate for quickstarting genetic algorithm projects"
-version = "0.3.0"
-edition = "2021"
-authors = ["Inflectrix"]
-license = "MIT"
-readme = "README.md"
-homepage = "https://github.com/inflectrix/genetic-rs"
-repository = "https://github.com/inflectrix/genetic-rs"
-keywords = ["genetic", "algorithm", "rust"]
-categories = ["algorithms", "science", "simulation"]
-
-[features]
-default = ["builtin", "genrand"]
-builtin = []
-crossover = ["builtin"]
-speciation = ["crossover"]
-genrand = []
-rayon = ["dep:rayon"]
-
-# See more keys and their definitions at https://doc.rust-lang.org/cargo/reference/manifest.html
-
-[dependencies]
-replace_with = "0.1.7"
-rand = "0.8.5"
-rayon = { version = "1.8.0", optional = true }
-
-[[example]]
-name = "crossover"
-required-features = ["crossover"]
-
-[[example]]
-name = "speciation"
-required-features = ["speciation"]
->>>>>>> 42ce3977
+resolver = "2"