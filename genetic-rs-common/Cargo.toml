--- conflicted
+++ resolved
@@ -1,7 +1,6 @@
 [package]
 name = "genetic-rs-common"
 description = "Commonly-used parts of genetic-rs"
-<<<<<<< HEAD
 version.workspace = true
 edition.workspace = true
 authors.workspace = true
@@ -9,15 +8,6 @@
 readme = "../README.md"
 homepage.workspace = true
 repository.workspace = true
-=======
-version = "0.5.1"
-edition = "2021"
-authors = ["HyperCodec"]
-license = "MIT"
-readme = "../README.md"
-homepage = "https://github.com/HyperCodec/genetic-rs"
-repository = "https://github.com/HyperCodec/genetic-rs"
->>>>>>> c9650be4
 keywords = ["genetic", "algorithm", "rust"]
 categories = ["algorithms", "science", "simulation"]
 
