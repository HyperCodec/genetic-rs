--- conflicted
+++ resolved
@@ -77,14 +77,7 @@
     );
  
     // perform evolution (100 gens)
-<<<<<<< HEAD
     sim.perform_generations(100);
-=======
-    for _ in 0..100 {
-        // there might be some cases where you want to do something between calls.
-        sim.next_generation();
-    }
->>>>>>> 1676db61
  
     dbg!(sim.genomes);
 }
